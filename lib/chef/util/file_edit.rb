--- conflicted
+++ resolved
@@ -35,14 +35,9 @@
         @file_edited = false
       end
 
-<<<<<<< HEAD
-        raise ArgumentError, "File doesn't exist" unless File.exist? @original_pathname
-        @contents = File.open(@original_pathname) { |f| f.readlines }
-=======
       # return if file has been edited
       def file_edited?
         @file_edited
->>>>>>> cacf2a53
       end
 
       #search the file line by line and match each line with the given regex
