--- conflicted
+++ resolved
@@ -1,48 +1,3 @@
-<<<<<<< HEAD
-.\" generated with Ronn/v0.7.3
-.\" http://github.com/rtomayko/ronn/tree/0.7.3
-.
-.TH "KNIFE\-COOKBOOK" "1" "August 2013" "Chef 11.6.0.hotfix.1" "Chef Manual"
-.
-.SH "NAME"
-\fBknife\-cookbook\fR \- upload and manage chef cookbooks
-.
-.SH "SYNOPSIS"
-\fBknife\fR \fBcookbook\fR \fIsub\-command\fR \fI(options)\fR
-.
-.SH "SUB\-COMMANDS"
-\fBknife cookbook\fR supports the following sub commands:
-.
-.SH "LIST"
-\fBknife cookbook list\fR \fI(options)\fR
-.
-.TP
-\fB\-a\fR, \fB\-\-all\fR
-show all versions of a cookbook instead of just the most recent
-.
-.TP
-\fB\-w\fR, \fB\-\-with\-uri\fR
-show corresponding uris
-.
-.P
-Lists the cookbooks available on the Chef server\.
-.
-.SH "SHOW"
-\fBknife cookbook show cookbook [version] [part] [filename]\fR \fI(options)\fR
-.
-.TP
-\fB\-f\fR, \fB\-\-fqdn fqdn\fR
-the fqdn of the host to see the file for
-.
-.TP
-\fB\-p\fR, \fB\-\-platform platform\fR
-the platform to see the file for
-.
-.TP
-\fB\-v\fR, \fB\-\-platform\-version version\fR
-the platform version to see the file for
-.
-=======
 .TH "KNIFE-COOKBOOK" "1" "Chef 11.8" "" "knife cookbook"
 .SH NAME
 knife-cookbook \- The man page for the knife cookbook subcommand.
@@ -111,7 +66,6 @@
 .sp
 The following options can be run with all Knife sub\-commands and plug\-ins:
 .INDENT 0.0
->>>>>>> 05ba3e30
 .TP
 .B \fB\-c CONFIG\fP, \fB\-\-config CONFIG\fP
 The configuration file to use.
