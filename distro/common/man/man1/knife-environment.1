--- conflicted
+++ resolved
@@ -1,67 +1,3 @@
-<<<<<<< HEAD
-.\" generated with Ronn/v0.7.3
-.\" http://github.com/rtomayko/ronn/tree/0.7.3
-.
-.TH "KNIFE\-ENVIRONMENT" "1" "August 2013" "Chef 11.6.0.hotfix.1" "Chef Manual"
-.
-.SH "NAME"
-\fBknife\-environment\fR \- Define cookbook policies for the environments in your infrastructure
-.
-.SH "SYNOPSIS"
-\fBknife\fR \fBenvironment\fR \fIsub\-command\fR \fI(options)\fR
-.
-.SH "SUBCOMMANDS"
-Environment subcommands follow a basic create, read, update, delete (CRUD) pattern\. The following subcommands are available:
-.
-.SH "CREATE"
-\fBknife environment create\fR \fIenvironment\fR \fI(options)\fR
-.
-.TP
-\fB\-d\fR, \fB\-\-description DESCRIPTION\fR
-The value of the description field\.
-.
-.P
-Create a new environment object on the Chef Server\. The envrionment will be opened in the text editor for editing prior to creation if the \-n option is not present\.
-.
-.SH "DELETE"
-\fBknife environment delete\fR \fIenvironment\fR \fI(options)\fR
-.
-.P
-Destroy an environment on the Chef Server\. A prompt for confirmation will be displayed if the \-y options is not given\.
-.
-.SH "EDIT"
-\fBknife environment edit\fR \fIenvironment\fR \fI(options)\fR
-.
-.P
-Fetch \fIenvironment\fR and display it in the text editor for editing\. The environment will be saved to the Chef Server when the editing session exits\.
-.
-.SH "FROM FILE"
-\fBknife environment from file\fR \fIfile\fR \fI(options)\fR
-.
-.P
-Create or update an environment from the JSON or Ruby format \fIfile\fR\. See \fBformat\fR for the proper format of this file\.
-.
-.SH "LIST"
-\fBknife environment list\fR \fI(options)\fR * \fB\-w\fR, \fB\-\-with\-uri\fR: Show the resource URI for each environment
-.
-.SH "SHOW"
-\fBknife environment show\fR \fIenvironment\fR \fI(options)\fR
-.
-.SH "DESCRIPTION"
-Environments provide a means to apply policies to hosts in your infrastructure based on business function\. For example, you may have a separate copy of your infrastructure called "dev" that runs the latest version of your application and should use the newest versions of your cookbooks when configuring systems, and a production instance of your infrastructure where you wish to update code and cookbooks in a more controlled fashion\. In Chef, this function is implemented with \fIenvironments\fR\.
-.
-.P
-Environments contain two major components: a set of cookbook version constraints and environment attributes\.
-.
-.SH "SYNTAX"
-A cookbook version constraint is comprised of a \fIcookbook name\fR and a \fIversion constraint\fR\. The \fIcookbook name\fR is the name of a cookbook in your system, and the \fIversion constraint\fR is a String describing the version(s) of that cookbook allowed in the environment\. Only one \fIversion constraint\fR is supported for a given \fIcookbook name\fR\.
-.
-.P
-The exact syntax used to define a cookbook version constraint varies depending on whether you use the JSON format or the Ruby format\. In the JSON format, the cookbook version constraints for an environment are represented as a single JSON object, like this:
-.
-.IP "" 4
-.
-=======
 .TH "KNIFE-ENVIRONMENT" "1" "Chef 11.8" "" "knife environment"
 .SH NAME
 knife-environment \- The man page for the knife environment subcommand.
@@ -101,7 +37,6 @@
 .sp
 This subcommand has the following syntax:
 .sp
->>>>>>> 05ba3e30
 .nf
 .ft C
 $ knife environment [ARGUMENT] (options)
